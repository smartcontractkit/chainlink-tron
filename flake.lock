{
  "nodes": {
    "flake-utils": {
      "inputs": {
        "systems": "systems"
      },
      "locked": {
        "lastModified": 1731533236,
        "narHash": "sha256-l0KFg5HjrsfsO/JpG+r7fRrqm12kzFHyUHqHCVpMMbI=",
        "owner": "numtide",
        "repo": "flake-utils",
        "rev": "11707dc2f618dd54ca8739b309ec4fc024de578b",
        "type": "github"
      },
      "original": {
        "owner": "numtide",
        "repo": "flake-utils",
        "type": "github"
      }
    },
    "nixpkgs": {
      "locked": {
<<<<<<< HEAD
        "lastModified": 1757347588,
        "narHash": "sha256-tLdkkC6XnsY9EOZW9TlpesTclELy8W7lL2ClL+nma8o=",
        "owner": "nixos",
        "repo": "nixpkgs",
        "rev": "b599843bad24621dcaa5ab60dac98f9b0eb1cabe",
=======
        "lastModified": 1756542300,
        "narHash": "sha256-tlOn88coG5fzdyqz6R93SQL5Gpq+m/DsWpekNFhqPQk=",
        "owner": "nixos",
        "repo": "nixpkgs",
        "rev": "d7600c775f877cd87b4f5a831c28aa94137377aa",
>>>>>>> a3270962
        "type": "github"
      },
      "original": {
        "owner": "nixos",
        "ref": "nixos-unstable",
        "repo": "nixpkgs",
        "type": "github"
      }
    },
    "root": {
      "inputs": {
        "flake-utils": "flake-utils",
        "nixpkgs": "nixpkgs"
      }
    },
    "systems": {
      "locked": {
        "lastModified": 1681028828,
        "narHash": "sha256-Vy1rq5AaRuLzOxct8nz4T6wlgyUR7zLU309k9mBC768=",
        "owner": "nix-systems",
        "repo": "default",
        "rev": "da67096a3b9bf56a91d16901293e51ba5b49a27e",
        "type": "github"
      },
      "original": {
        "owner": "nix-systems",
        "repo": "default",
        "type": "github"
      }
    }
  },
  "root": "root",
  "version": 7
}<|MERGE_RESOLUTION|>--- conflicted
+++ resolved
@@ -20,19 +20,11 @@
     },
     "nixpkgs": {
       "locked": {
-<<<<<<< HEAD
-        "lastModified": 1757347588,
-        "narHash": "sha256-tLdkkC6XnsY9EOZW9TlpesTclELy8W7lL2ClL+nma8o=",
-        "owner": "nixos",
-        "repo": "nixpkgs",
-        "rev": "b599843bad24621dcaa5ab60dac98f9b0eb1cabe",
-=======
         "lastModified": 1756542300,
         "narHash": "sha256-tlOn88coG5fzdyqz6R93SQL5Gpq+m/DsWpekNFhqPQk=",
         "owner": "nixos",
         "repo": "nixpkgs",
         "rev": "d7600c775f877cd87b4f5a831c28aa94137377aa",
->>>>>>> a3270962
         "type": "github"
       },
       "original": {
