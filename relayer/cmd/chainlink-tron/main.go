package main

import (
	"context"
	"fmt"
	"strings"

	"github.com/hashicorp/go-plugin"
	"github.com/pelletier/go-toml/v2"

	"github.com/smartcontractkit/chainlink-common/pkg/loop"
	"github.com/smartcontractkit/chainlink-common/pkg/types/core"
	"github.com/smartcontractkit/chainlink-tron/relayer/config"

	tronplugin "github.com/smartcontractkit/chainlink-tron/relayer/plugin"
)

const (
	loggerName = "PluginTron"
)

func main() {
	s := loop.MustNewStartedServer(loggerName)
	defer s.Stop()

	p := &pluginRelayer{Plugin: loop.Plugin{Logger: s.Logger}}
	defer s.Logger.ErrorIfFn(p.Close, "Failed to close")

	s.MustRegister(p)

	stopCh := make(chan struct{})
	defer close(stopCh)

	// Add connection monitoring to detect when gRPC connection is lost
	// connLostCh := make(chan struct{})
	
	// // Monitor for connection loss and trigger cleanup
	// go func() {
	// 	select {
	// 	case <-connLostCh:
	// 		s.Logger.Infow("gRPC connection lost, triggering plugin cleanup")
	// 		s.Logger.ErrorIfFn(p.Close, "Failed to close plugin on connection loss")
	// 	case <-stopCh:
	// 		// Normal shutdown, no need to trigger cleanup
	// 	}
	// }()

	// Start the plugin server in a goroutine so we can monitor it
	// serverDone := make(chan struct{})
	// go func() {
	// 	defer close(serverDone)
		plugin.Serve(&plugin.ServeConfig{
			HandshakeConfig: loop.PluginRelayerHandshakeConfig(),
			Plugins: map[string]plugin.Plugin{
				loop.PluginRelayerName: &loop.GRPCPluginRelayer{
					PluginServer: p,
					BrokerConfig: loop.BrokerConfig{
						StopCh:   stopCh,
						Logger:   s.Logger,
						GRPCOpts: s.GRPCOpts,
					},
				},
			},
			GRPCServer: s.GRPCOpts.NewServer,
		})
	// }()

	// // Monitor the server - if it exits unexpectedly, it means connection was lost
	// select {
	// case <-serverDone:
	// 	s.Logger.Infow("Plugin server exited, connection likely lost")
	// 	close(connLostCh)
	// case <-stopCh:
	// 	s.Logger.Infow("Stop channel closed, normal shutdown")
	// }
}

type pluginRelayer struct {
	loop.Plugin
}

var _ loop.PluginRelayer = &pluginRelayer{}

<<<<<<< HEAD
func (c *pluginRelayer) NewRelayer(ctx context.Context, config string, keystore, csaKeystore core.Keystore, capabilityRegistry core.CapabilitiesRegistry) (loop.Relayer, error) {
	c.Logger.Infow("Creating new TronRelayer instance")
	d := toml.NewDecoder(strings.NewReader(config))
=======
func (c *pluginRelayer) NewRelayer(ctx context.Context, configTOML string, keystore, csaKeystore core.Keystore, capabilityRegistry core.CapabilitiesRegistry) (loop.Relayer, error) {
	d := toml.NewDecoder(strings.NewReader(configTOML))
>>>>>>> a3270962
	d.DisallowUnknownFields()

	var cfg config.TOMLConfig

	if err := d.Decode(&cfg); err != nil {
		return nil, fmt.Errorf("failed to decode config toml: %w:\n\t%s", err, configTOML)
	}

	if err := cfg.ValidateConfig(); err != nil {
		return nil, fmt.Errorf("invalid tron config: %w", err)
	}
	if !cfg.IsEnabled() {
		return nil, fmt.Errorf("cannot create new chain with ID %s: chain is disabled", *cfg.ChainID)
	}

	cfg.SetDefaults()

	relayer, err := tronplugin.NewRelayer(&cfg, c.Logger, keystore)
	if err != nil {
		return nil, fmt.Errorf("failed to create relayer: %w", err)
	}
	c.Logger.Infow("NewRelayer returned", "relayer", relayer, "instance_pointer", fmt.Sprintf("%p", relayer))

	c.SubService(relayer)

	return relayer, nil
}<|MERGE_RESOLUTION|>--- conflicted
+++ resolved
@@ -31,48 +31,20 @@
 	stopCh := make(chan struct{})
 	defer close(stopCh)
 
-	// Add connection monitoring to detect when gRPC connection is lost
-	// connLostCh := make(chan struct{})
-	
-	// // Monitor for connection loss and trigger cleanup
-	// go func() {
-	// 	select {
-	// 	case <-connLostCh:
-	// 		s.Logger.Infow("gRPC connection lost, triggering plugin cleanup")
-	// 		s.Logger.ErrorIfFn(p.Close, "Failed to close plugin on connection loss")
-	// 	case <-stopCh:
-	// 		// Normal shutdown, no need to trigger cleanup
-	// 	}
-	// }()
-
-	// Start the plugin server in a goroutine so we can monitor it
-	// serverDone := make(chan struct{})
-	// go func() {
-	// 	defer close(serverDone)
-		plugin.Serve(&plugin.ServeConfig{
-			HandshakeConfig: loop.PluginRelayerHandshakeConfig(),
-			Plugins: map[string]plugin.Plugin{
-				loop.PluginRelayerName: &loop.GRPCPluginRelayer{
-					PluginServer: p,
-					BrokerConfig: loop.BrokerConfig{
-						StopCh:   stopCh,
-						Logger:   s.Logger,
-						GRPCOpts: s.GRPCOpts,
-					},
+	plugin.Serve(&plugin.ServeConfig{
+		HandshakeConfig: loop.PluginRelayerHandshakeConfig(),
+		Plugins: map[string]plugin.Plugin{
+			loop.PluginRelayerName: &loop.GRPCPluginRelayer{
+				PluginServer: p,
+				BrokerConfig: loop.BrokerConfig{
+					StopCh:   stopCh,
+					Logger:   s.Logger,
+					GRPCOpts: s.GRPCOpts,
 				},
 			},
-			GRPCServer: s.GRPCOpts.NewServer,
-		})
-	// }()
-
-	// // Monitor the server - if it exits unexpectedly, it means connection was lost
-	// select {
-	// case <-serverDone:
-	// 	s.Logger.Infow("Plugin server exited, connection likely lost")
-	// 	close(connLostCh)
-	// case <-stopCh:
-	// 	s.Logger.Infow("Stop channel closed, normal shutdown")
-	// }
+		},
+		GRPCServer: s.GRPCOpts.NewServer,
+	})
 }
 
 type pluginRelayer struct {
@@ -81,14 +53,9 @@
 
 var _ loop.PluginRelayer = &pluginRelayer{}
 
-<<<<<<< HEAD
-func (c *pluginRelayer) NewRelayer(ctx context.Context, config string, keystore, csaKeystore core.Keystore, capabilityRegistry core.CapabilitiesRegistry) (loop.Relayer, error) {
+func (c *pluginRelayer) NewRelayer(ctx context.Context, configTOML string, keystore, csaKeystore core.Keystore, capabilityRegistry core.CapabilitiesRegistry) (loop.Relayer, error) {
 	c.Logger.Infow("Creating new TronRelayer instance")
-	d := toml.NewDecoder(strings.NewReader(config))
-=======
-func (c *pluginRelayer) NewRelayer(ctx context.Context, configTOML string, keystore, csaKeystore core.Keystore, capabilityRegistry core.CapabilitiesRegistry) (loop.Relayer, error) {
 	d := toml.NewDecoder(strings.NewReader(configTOML))
->>>>>>> a3270962
 	d.DisallowUnknownFields()
 
 	var cfg config.TOMLConfig
