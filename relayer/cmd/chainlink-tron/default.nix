--- conflicted
+++ resolved
@@ -18,11 +18,7 @@
     ];
 
     # pin the vendor hash (update using 'pkgs.lib.fakeHash')
-<<<<<<< HEAD
-    vendorHash = "sha256-VHjGGHKBcPk5qxHRqbCGyvmVIdaG1zdaSlkMnejcckY=";
-=======
     vendorHash = "sha256-d7uPn6jiFjgpK7foLEXObdfFO6l2M3R5AU6anRKvqsw=";
->>>>>>> a3270962
 
     # postInstall script to write version and rev to share folder
     postInstall = ''
